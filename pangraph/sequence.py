import sys
import numpy as np

from collections import ChainMap

from .utils import Strand, log, breakpoint, new_strand, rev_cmpl

# ------------------------------------------------------------------------
# Node class: one visit along a path

class Node(object):
    """docstring for Node"""

    def __init__(self, blk, num, strand):
        self.blk    = blk
        self.num    = num
        self.strand = strand

    def __str__(self):
        return f"({self.blk}, {self.num}, {self.strand})"

    def __repr__(self):
        return str(self)

    def __eq__(self, other):
        return self.blk.id == other.blk.id and self.strand == other.strand

    def __hash__(self):
        return hash((self.blk.id, self.strand))

    @classmethod
    def from_dict(cls, d, blks):
        return Node(blks[d['id']], d['num'], Strand(d['strand']))

    def to_dict(self):
        return {'id': self.blk.id, 'num': self.num, 'strand': int(self.strand)}

    def length(self, name):
        return self.blk.len_of(name, self.num)

# ------------------------------------------------------------------------
# Path class: (circular) list of blocks

class Path(object):
    """docstring for Path"""

    def __init__(self, name, nodes, offset, circular):
        super(Path, self).__init__()
        self.name     = name
        self.nodes    = nodes if isinstance(nodes, list) else [nodes]
        self.offset   = offset
        self.position = np.cumsum([0] + [n.length(name) for n in self.nodes])
        self.circular = circular

        if offset > 0 and not circular:
            raise ValueError("sequence path cannot have non-zero offset if it corresponds to linear genome")

    def __str__(self):
        return f"{self.name}: {[str(n) for n in self.nodes]}"

    def __repr__(self):
        return str(self)

    @classmethod
<<<<<<< HEAD
    def from_dict(cls, d, blks):
        return Path(d['name'], [Node.from_dict(n, blks) for n in d['nodes']], d['offset'])
=======
    def from_dict(cls, d):
        P = Path()
        P.name     = d['name']
        P.offset   = d['offset']
        P.nodes    = [Node.from_dict(n) for n in d['nodes']]
        P.position = np.cumsum([0] + [n.length(name) for n in P.nodes])
        P.circular = d['circular']

        return P
>>>>>>> 5e872815

    def to_dict(self):
        return {'name': self.name, 'offset': self.offset, 'nodes': [n.to_dict() for n in self.nodes], 'circular': self.circular}

    def blocks(self):
        return set([n.blk for n in self.nodes])

    def sequence(self, verbose=False):
        seq = ""
        for n in self.nodes:
            s = n.blk.extract(self.name, n.num, strip_gaps=True, verbose=verbose)
            if n.strand == Strand.Plus:
                seq += s
            else:
                seq += rev_cmpl(s)

        if self.offset != 0:
            if not self.circular:
                raise ValueError("invalid sequence path: non-zero offset for linear genome")
            seq = seq[self.offset:] + seq[:self.offset]

        return seq

    def rm_nil_blks(self):
        good, popped = [], set()
        for i, n in enumerate(self.nodes):
            if n.blk.id in popped:
                continue

            if n.blk.is_empty(self.name, n.num):
                if (self.name, n.num) not in n.blk.muts:
                    breakpoint("malformed mutation bookkeeping!")
                n.blk.muts.pop((self.name, n.num))
            else:
                good.append(i)

            if not n.blk.has(self.name):
                popped.add(n.blk.id)

        self.nodes    = [self.nodes[i] for i in good]
        self.position = np.cumsum([0] + [n.length(self.name) for n in self.nodes])

    def merge(self, start, stop, new):
        N = 0
        while True:
            ids = [n.blk.id for n in self.nodes]
            print(f"--> Iteration {N}: ids={ids}, New block={new}")
            try:
                i, j = ids.index(start[0]), ids.index(stop[0])

                if self.nodes[i].strand == start[1]:
                    beg, end, s = i, j, Strand.Plus
                else:
                    beg, end, s = j, i, Strand.Minus

                key = (self.name,N)

                if beg < end:
                    print(f"----> case 1: {self.nodes[beg:end+1]} ({beg}, {end})")
                    s0  = "".join(n.blk.extract(self.name, n.num) for n in self.nodes[beg:end+1])
                    val = dict(ChainMap(*[new.muts[n.blk][(self.name,n.num)] for n in self.nodes[beg:end+1]]))
                    new.muts.update({key:val})
                    self.nodes = self.nodes[:beg] + [Node(new, N, s)] + self.nodes[end+1:]

                    s1 = new.extract(self.name,N)
                    if s0 != s1:
                        breakpoint("bad fwd-ordered mutations")
                else:
<<<<<<< HEAD
                    print(f"----> case 2: {self.nodes[beg:] + self.nodes[:end+1]} ({beg}, {end})")
                    s0 = "".join(n.blk.extract(self.name, n.num) for n in self.nodes[beg:] + self.nodes[:end+1])
=======
                    if not self.circular:
                        raise ValueError("attempted to rotate non-circular sequence")
>>>>>>> 5e872815
                    self.offset += sum(n.blk.len_of(self.name, N) for n in self.nodes[beg:])
                    val = dict(ChainMap(*[new.muts[n.blk][(self.name,n.num)] for n in self.nodes[beg:] + self.nodes[:end+1]]))
                    new.muts.update({key:val})
                    self.nodes   = [Node(new, N, s)] + self.nodes[end+1:beg]

                    s1 = new.extract(self.name, N)
                    if s0 != s1:
                        breakpoint("bad rev-ordered mutations")
                self.position  = np.cumsum([0] + [n.length(self.name) for n in self.nodes])
                N += 1
            except ValueError as err:
                print(f"Error: {err}")
                return

    def replace(self, blk, tag, new_blks, blk_map):
        new = []
        for n in self.nodes:
            if n.blk.id == blk.id and n.num == tag[1]:
                os  = n.strand
                mk  = lambda b,ns,merged: Node(b, blk_map[b.id][blk.id][tag][1], new_strand(os, ns)) if merged else Node(b, n.num, new_strand(os, ns))
                tmp = [mk(blk,ns,flag) for blk, ns, flag in new_blks]
                if os == Strand.Minus:
                    tmp = tmp[::-1]
                new.extend(tmp)
            else:
                new.append(n)

        self.nodes    = new
        self.position = np.cumsum([0] + [n.length(self.name) for n in self.nodes])

    def position_of(self, blk, num):
        index = { n.num:i for i, n in enumerate(self.nodes) if n.blk == blk }
        if not num in index:
            return None
        return (self.position[index[num]], self.position[index[num]+1])

    def orientation_of(self, blk, num):
        orientation = { n.num:n.strand for i, n in enumerate(self.nodes) if n.blk == blk }
        if not num in orientation:
            return None
        return orientation[num]

    # TODO: pull out common functionality into a helper function
    # TODO: merge with other sequence function
    def sequence_range(self, start=None, stop=None):
        beg = start or 0
        end = stop or self.position[-1]
        l, r = "", ""
        if beg < 0:
            if len(self.nodes) > 1 and self.circular:
                l = self.sequence_range(self.position[-1]+beg,self.position[-1])
            beg = 0
        if end > self.position[-1]:
            if len(self.nodes) > 1 and self.circular:
                r = self.sequence_range(0,end-self.position[-1])
            end = self.position[-1]
        if beg > end:
            beg, end = end, beg

        i = np.searchsorted(self.position, beg, side='right') - 1
        j = np.searchsorted(self.position, end, side='left')
        m = ""
        if i < j:
            if j >= len(self.position):
                breakpoint("what?")
            if i == j - 1:
                m = self.nodes[i].blk.extract(self.name, self.nodes[i].num)[(beg-self.position[i]):(end-self.position[i])]
            else:
                m = self.nodes[i].blk.extract(self.name, self.nodes[i].num)[(beg-self.position[i]):]
                for n in self.nodes[i+1:j-1]:
                    m += n.blk.extract(self.name, n.num)
                n  = self.nodes[j-1]
                b  = n.blk.extract(self.name, n.num)
                m += b[0:(end-self.position[j-1])]
        return l + m + r

    def __getitem__(self, index):
        if isinstance(index, slice):
            beg = index.start or 0
            end = index.stop or self.position[-1]
            l, r = [], []
            if beg < 0:
                if len(self.nodes) > 1 and self.circular:
                    l = self[(self.position[-1]+beg):self.position[-1]]
                beg = 0
            if end > self.position[-1] and self.circular:
                if len(self.nodes) > 1:
                    r = self[0:(end-self.position[-1])]
                end = self.position[-1]
            if beg > end:
                beg, end = end, beg

            i = np.searchsorted(self.position, beg, side='right') - 1
            j = np.searchsorted(self.position, end, side='left')
            if i > j:
                breakpoint(f"not sorted, {beg}-{end}")
            return l + [n.blk for n in self.nodes[i:j]] + r
        elif isinstance(index, int):
            i = np.searchsorted(self.position, index, side='right') - 1
            return self.nodes[i].blk
        else:
            raise ValueError(f"type '{type(index)}' not supported as index")

    def __len__(self):
        return self.position[-1]<|MERGE_RESOLUTION|>--- conflicted
+++ resolved
@@ -62,20 +62,8 @@
         return str(self)
 
     @classmethod
-<<<<<<< HEAD
     def from_dict(cls, d, blks):
         return Path(d['name'], [Node.from_dict(n, blks) for n in d['nodes']], d['offset'])
-=======
-    def from_dict(cls, d):
-        P = Path()
-        P.name     = d['name']
-        P.offset   = d['offset']
-        P.nodes    = [Node.from_dict(n) for n in d['nodes']]
-        P.position = np.cumsum([0] + [n.length(name) for n in P.nodes])
-        P.circular = d['circular']
-
-        return P
->>>>>>> 5e872815
 
     def to_dict(self):
         return {'name': self.name, 'offset': self.offset, 'nodes': [n.to_dict() for n in self.nodes], 'circular': self.circular}
@@ -144,13 +132,10 @@
                     if s0 != s1:
                         breakpoint("bad fwd-ordered mutations")
                 else:
-<<<<<<< HEAD
                     print(f"----> case 2: {self.nodes[beg:] + self.nodes[:end+1]} ({beg}, {end})")
                     s0 = "".join(n.blk.extract(self.name, n.num) for n in self.nodes[beg:] + self.nodes[:end+1])
-=======
                     if not self.circular:
                         raise ValueError("attempted to rotate non-circular sequence")
->>>>>>> 5e872815
                     self.offset += sum(n.blk.len_of(self.name, N) for n in self.nodes[beg:])
                     val = dict(ChainMap(*[new.muts[n.blk][(self.name,n.num)] for n in self.nodes[beg:] + self.nodes[:end+1]]))
                     new.muts.update({key:val})
